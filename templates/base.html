--- conflicted
+++ resolved
@@ -44,7 +44,6 @@
                     <a href="{{ url_for('main.dashboard') }}" class="nav-link">
                         <i class="fas fa-tachometer-alt"></i>
                         <span>Dashboard</span>
-<<<<<<< HEAD
                     </a>
                 </li>
                 <li class="nav-item {% if request.endpoint == 'main.recommendations' %}active{% endif %}">
@@ -69,14 +68,6 @@
                     <a href="{{ url_for('main.specialties') }}" class="nav-link">
                         <i class="fas fa-star"></i>
                         <span>Programs</span>
-=======
-                    </a>
-                </li>
-                <li class="nav-item {% if request.endpoint == 'main.recommendations' %}active{% endif %}">
-                    <a href="{{ url_for('main.recommendations') }}" class="nav-link">
-                        <i class="fas fa-star"></i>
-                        <span>My Results</span>
->>>>>>> 3ecbe226
                     </a>
                 </li>
             </ul>
